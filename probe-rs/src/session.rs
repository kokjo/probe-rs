--- conflicted
+++ resolved
@@ -213,7 +213,6 @@
         Ok(interface)
     }
 
-<<<<<<< HEAD
     pub fn get_arm_components(&mut self) -> Result<Vec<Component>, Error> {
         let interface = self.get_arm_interface()?;
 
@@ -225,16 +224,18 @@
                 .ok_or_else(|| anyhow!("AP {} does not exist on chip.", ap_index))?;
 
             let component = match ap_information {
-                MemoryAp {
+                MemoryAp(MemoryApInformation {
                     port_number: _,
                     only_32bit_data_size: _,
                     debug_base_address: 0,
-                } => Err(Error::Other(anyhow!("AP has a base address of 0"))),
-                MemoryAp {
+                    supports_hnonsec: _,
+                }) => Err(Error::Other(anyhow!("AP has a base address of 0"))),
+                MemoryAp(MemoryApInformation {
                     port_number,
                     only_32bit_data_size: _,
                     debug_base_address,
-                } => {
+                    supports_hnonsec: _,
+                }) => {
                     let access_port_number = *port_number;
                     let base_address = *debug_base_address;
 
@@ -251,28 +252,7 @@
                     )))
                 }
             };
-=======
-    fn get_arm_component(&mut self) -> Result<Component, Error> {
-        let interface = self.get_arm_interface()?;
-
-        let ap_index = 0;
-
-        let ap_information = interface
-            .ap_information(ap_index.into())
-            .ok_or_else(|| anyhow!("AP {} does not exist on chip.", ap_index))?;
-
-        match ap_information {
-            MemoryAp(MemoryApInformation {
-                port_number,
-                only_32bit_data_size: _,
-                debug_base_address,
-                supports_hnonsec: _,
-            }) => {
-                let access_port_number = *port_number;
-                let base_address = *debug_base_address;
-
-                let mut memory = interface.memory_interface(access_port_number.into())?;
->>>>>>> a98d19ab
+
 
             match component {
                 Ok(component) => {
