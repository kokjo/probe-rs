--- conflicted
+++ resolved
@@ -24,13 +24,8 @@
 };
 use log::{debug, error, info, warn};
 use object::read::{Object, ObjectSection};
-<<<<<<< HEAD
-use thiserror::Error;
-#[derive(Debug, Error)]
-=======
 
 #[derive(Debug, thiserror::Error)]
->>>>>>> d423e57b
 pub enum DebugError {
     #[error("IO Error while accessing debug data")]
     Io(#[from] io::Error),
