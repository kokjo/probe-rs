--- conflicted
+++ resolved
@@ -21,11 +21,7 @@
 
 [dependencies]
 probe-rs = { version = "0.12.0", path = "../probe-rs" }
-<<<<<<< HEAD
-probe-rs-rtt = { version = "0.12.0", path = "../rtt" }
-=======
 probe-rs-cli-util = { version = "0.12.0", path = "../probe-rs-cli-util" }
->>>>>>> a6f8b66a
 
 env_logger = "0.9.0"
 log = "0.4.6"
@@ -45,10 +41,6 @@
 schemafy = "^0.6"
 chrono = { version = "0.4", features = ["serde"] }
 goblin = "0.4.1"
-<<<<<<< HEAD
-defmt-decoder = { version = "0.3", features = ["unstable"] }
-=======
->>>>>>> a6f8b66a
 
 [dev-dependencies]
 insta = "1.8.0"